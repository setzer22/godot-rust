--- conflicted
+++ resolved
@@ -43,9 +43,6 @@
     };
 
     /// Creates a new transform from its three basis vectors and origin.
-<<<<<<< HEAD
-    pub fn from_axis_origin(x_axis: Vector3, y_axis: Vector3, z_axis: Vector3, origin: Vector3) -> Self {
-=======
     #[inline]
     pub fn from_axis_origin(
         x_axis: Vector3,
@@ -53,7 +50,6 @@
         z_axis: Vector3,
         origin: Vector3,
     ) -> Self {
->>>>>>> c446ca81
         Self {
             origin,
             basis: Basis::from_elements([x_axis, y_axis, z_axis]),
